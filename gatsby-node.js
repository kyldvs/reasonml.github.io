--- conflicted
+++ resolved
@@ -22,14 +22,8 @@
     })
   })
 
-<<<<<<< HEAD
-  graphql(
-    `{
-    allFile(filter:{relativePath:{regex:"/^(es|guide|community)\\\\/.*\\\\.md$/"}}) {
-=======
   graphql(`{
     allFile(filter:{relativePath:{regex:"/^([a-z]{2}\\\\/)?(guide|community)\\\\/.*\\\\.md$/"}}) {
->>>>>>> 442e0505
       edges {
         node {
           relativePath
