--- conflicted
+++ resolved
@@ -49,13 +49,6 @@
         <Section backgroundColor={gray}>
           <Header />
           <div css={{ alignItems: 'center' }}>
-<<<<<<< HEAD
-            <img src={logo} css={styles.logo} />
-            <p css={styles.description}>
-              Reason lets you write simple, fast and quality type safe code
-              while leveraging both the JavaScript & OCaml ecosystems.
-            </p>
-=======
             <img src={logo} css={styles.logo} role="presentation"/>
             <div css={styles.frontAndCenter}>
               <div css={styles.mainExample}
@@ -67,7 +60,6 @@
                 Reason lets you write simple, fast and quality type safe code while leveraging both the JavaScript & OCaml ecosystems.
               </p>
             </div>
->>>>>>> 442e0505
             <div css={styles.buttonGroup}>
               <Link to="/try" css={[styles.button, styles.actionButton]}>
                 Try online
